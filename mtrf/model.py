# -*- coding: utf-8 -*-
"""
Created on Thu Jul 16 14:42:40 2020

@author: Jin Dou
"""
from pathlib import Path
from itertools import product
import pickle
import requests
import logging
from collections.abc import Iterable
import numpy as np
from matplotlib import pyplot as plt
from mtrf.crossval import cross_validate, _progressbar
from mtrf.matrices import (
    covariance_matrices,
    banded_regularization_coefficients,
    regularization_matrix,
    lag_matrix,
    truncate,
    _check_data,
)

try:
    import mne
except:
    logging.warn('mne is not installed, \
                 the functionality based on mne is not avaiable')
    mne = None

class TRF:
    """
    Class for the (multivariate) temporal response function.
    Can be used as a forward encoding model (stimulus to neural response)
    or backward decoding model (neural response to stimulus) using time lagged
    input features as per Crosse et al. (2016).
    Arguments:
        direction (int): Direction of the model. Can be 1 to fit a forward
            model (default) or -1 to fit a backward model.
        kind (str): Kind of model to fit. Can be 'multi' (default) to fit
            a multi-lag model using all time lags simulatneously or
            'single' to fit separate sigle-lag models for each individual lag.
        zeropad (bool): If True (defaul), pad the outer rows of the design
            matrix with zeros. If False, delete them.
        method (str): Regularization method. Can be 'ridge' (default) or
            'tikhonov' or 'banded'.
    Attributes:
       weights (np.ndarray): Model weights which are estimated by fitting the
           model to the data using the train() method. The weight matrix should
           have the shape stimulus features x time lags x response features.
        bias (np.ndarray): Vector containing the bias term for every
            response feature.
        times (list): Model time lags, estimated based on the training time
            window and sampling rate.
    """

    def __init__(
        self, direction=1, kind="multi", zeropad=True, bias=True, method="ridge"
    ):
        self.weights = None
        self.bias = bias
        self.times = None
        self.fs = None
        self.regularization = None
        if direction in [1, -1]:
            self.direction = direction
        else:
            raise ValueError("Parameter direction must be either 1 or -1!")
        if kind in ["multi", "single"]:
            self.kind = kind
        else:
            raise ValueError('Paramter kind must be either "multi" or "single"!')
        if isinstance(zeropad, bool):
            self.zeropad = zeropad
        else:
            raise ValueError("Parameter zeropad must be boolean!")
        if method in ["ridge", "tikhonov", "banded"]:
            self.method = method
        else:
            raise ValueError('Method must be either "ridge", "tikhonov" or "banded"!')

    def __radd__(self, trf):
        if trf == 0:
            return self.copy()
        else:
            return self.__add__(trf)

    def __add__(self, trf):
        if not isinstance(trf, TRF):
            raise TypeError("Can only add to another TRF instance!")
        if not (self.direction == trf.direction) and (self.kind == trf.kind):
            raise ValueError("Added TRFs must be of same kind and direction!")
        trf_new = self.copy()
        trf_new.weights += trf.weights
        trf_new.bias += trf.bias
        return trf_new

    def __truediv__(self, num):
        trf_new = self.copy()
        trf_new.weights /= num
        trf_new.bias /= num
        return trf_new

    def fit(
        self,
        stimulus,
        response,
        fs,
        tmin,
        tmax,
        regularization,
        bands=None,
        k=5,
        seed=None,
        verbose=True,
    ):
        """
        Fit TRF model. If a regularization is just a single scalar, this method
        will simply call `TRF.train`, when given a list of regularization values,
        this method will find the best value (i.e. the one that yields the
        highest prediction accuracy) and train a TRF with the selected regularization value.
        Arguments:
            stimulus (list): List where each element is a 2-D samples-by-features array,
                corresponding to one trial. The second dimension can be omitted if
                there only is a single stimulus feature (e.g. envelope).
            response (list): List where each element is a 2-D samples-by-channels array,
                corresponding to one trial.
            fs (int): Sample rate of stimulus and response in hertz.
            tmin (float): Minimum time lag in seconds
            tmax (float): Maximum time lag in seconds
            regularization (list, float, int): The regularization paramter
                (lambda). If a list with multiple values is supplied, the
                model is fitted separately for each value. The model with the
                highest accuracy (correlation of prediction and actual output)
                is selected and the correlation and error for every tested
                regularization value are returned.
            bands (list | None): Must only be provided when using banded ridge regression.
                Size of the features for which a regularization parameter is fitted, in the order
                they appear in the stimulus matrix. For example, when the stimulus consists of an
                envelope vector and a 16-band spectrogram, features would be [1, 16].
                List with indices marking the borders between bands.
            k (int): Number of data splits for cross validation.
                     If -1, do leave-one-out cross-validation.
            seed (int): Seed for the random number generator.
        Returns:
            correlation (list): Correlation of prediction and actual output
                per value when using multiple regularization values.
            error (list): Error between prediction and output per value
                when using multiple regularization values.
        """
        if not (isinstance(stimulus, list) and isinstance(response, list)):
            raise ValueError(
                "Model fitting requires a list of multiple trials for stimulus and response!"
            )
        else:
            stimulus, response = _check_data(stimulus), _check_data(response)

        if self.method == "banded":
            if bands is None:
                raise ValueError(
                    "Must provide band sizes when using banded ridge regression!"
                )
            if not sum(bands) == stimulus[0].shape[-1]:
                raise ValueError(
                    "Sum of the bands must match the total number of stimulus features!"
                )
            n_lags = int(np.ceil(tmax * fs) - np.floor(tmin * fs) + 1)
            coefficients = list(product(regularization, repeat=2))
            regularization = [
                banded_regularization_coefficients(n_lags, c, bands, self.bias)
                for c in coefficients
            ]
        if np.isscalar(regularization):
            self.train(stimulus, response, fs, tmin, tmax, regularization)
        else:  # run cross-validation once per regularization parameter
            correlation = np.zeros(len(regularization))
            error = np.zeros(len(regularization))
            for ir in _progressbar(
                range(len(regularization)), "Hyperparameter optimization"
            ):
                r = regularization[ir]
                reg_correlation, reg_error = cross_validate(
                    self.copy(), stimulus, response, fs, tmin, tmax, r, k, seed=seed
                )
                correlation[ir] = reg_correlation
                error[ir] = reg_error
            regularization = list(regularization)[np.argmax(correlation)]
            self.train(stimulus, response, fs, tmin, tmax, regularization)
            return correlation, error #why not also return the regularization chosen?

    def train(self, stimulus, response, fs, tmin, tmax, regularization):
        """
        Compute the TRF weights that minimze the mean squared error between the
        actual and predicted neural response.
        Arguments:
            stimulus (list | np.ndarray): Either a 2-D samples-by-features array, if
                the data contains only one trial or a list of such arrays of it
                contains multiple trials. The second dimension can be omitted if
                there only is a single stimulus feature (e.g. envelope).
            response (list | np.ndarray): Either a 2-D samples-by-channels array, if
                the data contains only one trial or a list of such arrays of it
                contains multiple trials.
            fs (int): Sample rate of stimulus and response in hertz.
            tmin (float): Minimum time lag in seconds
            tmax (float): Maximum time lag in seconds
            regularization (float, int): The regularization paramter (lambda).
        """
        if isinstance(self.bias, np.ndarray):  # reset bias if trf is already trained
            self.bias = True
        stimulus, response = _check_data(stimulus), _check_data(response)
        if not len(stimulus) == len(response):
            ValueError("Respone and stimulus must have the same length!")
        else:
            ntrials = len(stimulus)
        if isinstance(regularization, np.ndarray):  # check if matrix is diagonal
            if (
                np.count_nonzero(regularization - np.diag(np.diagonal(regularization)))
                > 0
            ):
                raise ValueError(
                    "Regularization parameter must be a single number or a diagonal matrix!"
                )
        delta = 1 / fs
        self.fs = fs
        self.regularization = regularization
        cov_xx = 0
        cov_xy = 0
        if self.direction == 1:
            xs, ys = stimulus, response
        if self.direction == -1:
            xs, ys = response, stimulus
            tmin, tmax = -1 * tmax, -1 * tmin
        for x, y in zip(xs, ys):
            assert x.ndim == 2 and y.ndim == 2
            lags = list(range(int(np.floor(tmin * fs)), int(np.ceil(tmax * fs)) + 1))
            # sum covariances matrices across observations
            cov_xx_trial, cov_xy_trial = covariance_matrices(
                x, y, lags, self.zeropad, self.bias
            )
            cov_xx += cov_xx_trial
            cov_xy += cov_xy_trial
        cov_xx, cov_xy = cov_xx / ntrials, cov_xy / ntrials  # normalize
        regmat = regularization_matrix(cov_xx.shape[1], self.method)
        regmat *= regularization / delta
        # calculate reverse correlation:
        weight_matrix = np.matmul(np.linalg.inv(cov_xx + regmat), cov_xy) / delta
        self.bias = weight_matrix[0:1]
        self.weights = weight_matrix[1:].reshape(
            (x.shape[1], len(lags), y.shape[1]), order="F"
        )
        self.times = np.array(lags) / fs
        self.fs = fs

    def predict(
        self,
        stimulus=None,
        response=None,
        lag=None,
        average=True,
    ):
        """
        Use the trained model to predict the response from the stimulus
        (or vice versa) and optionally estimate the prediction's accuracy.
        Arguments:
            stimulus (None | list | np.ndarray): Either a 2-D samples-by-features
                array, if the data contains only one trial or a list of such arrays
                of it contains multiple trials. The second dimension can be omitted if
                there only is a single stimulus feature (e.g. envelope). When using a
                forward model, this must be specified. When using a backward model it
                can be provided to return the prediction's error and correlation with
                the actual response.
            response (list | np.ndarray): Either a 2-D samples-by-channels array, if
                the data contains only one trial or a list of such arrays of it contains
                multiple trials. When using a forward model it can be provided to
                return the prediction's error and correlation with the actual response.
            lag (int | list of int | None): If not None (default), only use the
                specified lags for prediction. The provided integers are used
                for indexing the elements in self.times.
            average (bool): If True (default), average correlation
                and error across all predictions (e.g. channels in
                the case of forward modelling) to get a single score.
        Returns:
            prediction (np.ndarray): Predicted output. Has the same shape as
                the input size of the last dimension (i.e. features) is equal
                to the last dimension in self.weights.
            correlation (float, np.ndarray): Scalar if average is True,
                1-dimensioal array otherwise.
            error (float, np.ndarray):Scalar if average is True, 1-dimensional
                array otherwise.
        """
        # check that inputs are valid
        if self.weights is None:
            raise ValueError("Can't make predictions with an untrained model!")
        if self.direction == 1 and stimulus is None:
            raise ValueError("Need stimulus to predict with a forward model!")
        elif self.direction == -1 and response is None:
            raise ValueError("Need response to predict with a backward model!")
        if stimulus is not None:
            stimulus = _check_data(stimulus)
            ntrials = len(stimulus)
        if response is not None:
            response = _check_data(response)
            ntrial = len(stimulus)
        if stimulus is None:
            stimulus = [None for _ in range(ntrials)]
        if response is None:
            response = [None for _ in range(ntrials)]
        prediction, correlation, error = [], [], []  # output lists
        for stim, resp in zip(stimulus, response):
            if self.direction == 1:
                x, y = stim, resp
            elif self.direction == -1:
                x, y = resp, stim
            x_samples, x_features = x.shape
            if y is None:
                y_samples = x_samples
                y_features = self.weights.shape[-1]
            else:
                y_samples, y_features = y.shape

            lags = list(
                range(
                    int(np.floor(self.times[0] * self.fs)),
                    int(np.ceil(self.times[-1] * self.fs)) + 1,
                )
            )
            delta = 1 / self.fs

            w = self.weights.copy()
            if lag is not None:  # select lag and corresponding weights
                if not isinstance(lag, Iterable):
                    lag = [lag]
                lags = list(np.array(lags)[lag])
                w = w[:, lag, :]
            w = (
                np.concatenate(
                    [
                        self.bias,
                        w.reshape(x_features * len(lags), y_features, order="F"),
                    ]
                )
                * delta
            )
            x_lag = lag_matrix(x, lags, self.zeropad)
            y_pred = x_lag @ w
            if y is not None:
                if self.zeropad is False:
                    y = truncate(y, lags[0], lags[-1])
                err = np.mean((y - y_pred) ** 2, axis=0)
                r = np.mean((y - y.mean(0)) * (y_pred - y_pred.mean(0)), 0) / (
                    y.std(0) * y_pred.std(0)
                )
                correlation.append(r)
                error.append(err)
            prediction.append(y_pred)
        if y is not None:
            if average is True:
                correlation, error = np.mean(correlation), np.mean(error)
            else:  # only average across trials, not across channels/features
                correlation, error = np.mean(correlation, axis=0), np.mean(
                    error, axis=0
                )
            return prediction, correlation, error
        else:
            return prediction

    def save(self, path):
        path = Path(path)
        if not path.parent.exists():
            raise FileNotFoundError(f"The directory {path.parent} does not exist!")
        with open(path, "wb") as fname:
            pickle.dump(self, fname, pickle.HIGHEST_PROTOCOL)

    def load(self, path):
        path = Path(path)
        if not path.exists():
            raise FileNotFoundError(f"The file {path} does not exist!")
        with open(path, "rb") as fname:
            trf = pickle.load(fname)
        self.__dict__ = trf.__dict__

    def copy(self):
        trf = TRF()
        for k, v in self.__dict__.items():
            value = v
            if getattr(v, "copy", None) is not None:
                value = v.copy()
            setattr(trf, k, value)
        return trf

    def plot(
        self,
        channel=None,
        feature=None,
        axes=None,
        show=True,
        kind="line",
    ):
        """
        Plot the weights of the (forward) model across time for
        a select channel or feature.
        Arguments:
            channel (None | int | str): Channel selection. If None, all channels
                will be used. If an integer, the channel at that index will be used.
                If 'avg' or 'gfp' , the average or standard deviation across channels
                will be computed.
            feature (None | int | str): Feature selection. If None, all features
                will be used. If an integer, the feature at that index will be used.
                If 'avg' , the average across features will be computed.
            axes (matplotlib.axes.Axes): Axis to plot to. If None is
                provided (default) generate a new plot.
            show (bool): If True (default), show the plot after drawing.
            kind (str): Type of plot to draw. If 'line' (default), average
                the weights across all stimulus features, if 'image' draw
                a features-by-times plot where the weights are color-coded.
        Returns:
            fig (matplotlib.figure.Figure): If now axes was provided and
                a new figure is created, it is returned.
        """
        if self.direction == -1:
            # TODO: implement backward to forward transformation
            raise ValueError("Not implemented for decoding models!")
        if axes is None:
            fig, ax = plt.subplots(figsize=(6, 6))
        else:
            fig, ax = None, axes  # dont create a new figure
        weights = self.weights
        # select channel and or feature
        if channel is None and feature is None:
            raise ValueError("You must specify a subset of channels or features!")
        if feature is not None:
            image_ylabel = "channel"
            if isinstance(feature, int):
                weights = weights[feature, :, :]
            elif feature == "avg":
                weights = weights.mean(axis=0)
            else:
                raise ValueError('Argument `feature` must be an integer or "avg"!')
        if channel is not None:
            image_ylabel = "feature"
            if isinstance(channel, int):
                weights = weights.T[channel].T
            elif channel == "avg":
                weights = weights.mean(axis=-1)
            elif channel == "gfp":
                weights = weights.std(axis=-1)
            else:
                raise ValueError(
                    'Argument `channel` must be an integer, "avg" or "gfp"'
                )
            weights = weights.T  # transpose so first dimension is time
        # plot the result
        if kind == "line":
            ax.plot(
                self.times.flatten(), weights, linewidth=2 - 0.01 * weights.shape[-1]
            )
            ax.set(
                xlabel="Time lag[s]",
                ylabel="Amplitude [a.u.]",
                xlim=(self.times.min(), self.times.max()),
            )
        elif kind == "image":
            scale = self.times.max() / len(self.times)
            im = ax.imshow(
                weights.T,
                origin="lower",
                aspect="auto",
                extent=[0, weights.shape[0], 0, weights.shape[1]],
            )
            extent = np.asarray(im.get_extent(), dtype=float)
            extent[:2] *= scale
            im.set_extent(extent)
            ax.set(
                xlabel="Time lag [s]",
                ylabel=image_ylabel,
                xlim=(self.times.min(), self.times.max()),
            )
        if show is True:
            plt.show()
        if fig is not None:
            return fig

    @property
    def ftc_weights(self):
        """
        generate a list of mne.EvokedArray for TRF of different features
        Returns:
             weights (numpy.ndarray): the TRF weights with the shape always be
            (n_input_features/channels, n_time_lags, n_output_features/channels)
        """
        if self.direction == -1:
            weights = self.weights.T
        else:
            weights = self.weights
        return weights
    
    def to_mne_evoked(self,mne_info,**kwargs):
        """
        generate a list of mne.EvokedArray for TRF of different features
        Arguments:
            mne_info (mne.Info): the mne.Info object provide necessary information
                to build the evoked array
            kwargs: other arguments that the user want to feed to the 
                mne.EvokedArray
        Returns:
            single or a list of the constructed evokedArray
        """
        w = [mne.EvokedArray(w.T,mne_info,tmin = self.times[0],**kwargs) for w in self.ftc_weights]
        return w


def load_sample_data(path=None):
    """
    Load the sample data containing a small snippet of brain responses to naturalstic
    speech and the 16-band spectrogram of that speech. The data will be
    automatically downloaded the first time.
    Arguments:
        path (str | inst of Path | None): Full path to the folder where the sample
            data will be stored. If None (default), a folder called mtrf_data in the
            users home directory is assumed and created if it does not exist.
    Returns:
        stimulus (np.ndarray): 16-bands spectrogram of the presented speech.
        response (np.ndarray): 128-channel EEG recording.
        fs (int): sampling rate in Hz.
    """
    if path == None:  # use default path
        path = Path.home() / "mtrf_data"
        if not path.exists():
            path.mkdir()
    else:
        path = Path(path)
    if not (path / "speech_data.npy").exists():  # download the data
        url = "https://github.com/powerfulbean/mTRFpy/raw/master/tests/data/speech_data.npy"
        response = requests.get(url, allow_redirects=True)
        open(path / "speech_data.npy", "wb").write(response.content)
    data = np.load(str(path / "speech_data.npy"), allow_pickle=True).item()
<<<<<<< HEAD
    return data["stimulus"], data["response"], data["samplerate"][0][0]
=======
    return data["stimulus"], data["response"], data["samplerate"][0]

def kwargs_trf_mne_joint(trf = None):
    """
    Returns:
        kwargs (dict): the suggested kwargs for the mne plot_joint funciton
    """
    kwargs = {}
    kwargs['topomap_args'] = {'scalings':1}
    kwargs['ts_args'] = {'units':'a.u.','scalings':dict(eeg=1)}
    return kwargs    

def kwargs_trf_mne_topo(trf = None):
    """
    Returns:
        kwargs (dict): the suggested kwargs for mne topomap (series)
    """
    kwargs = { 'cmap':'jet','time_unit':'s',
        'scalings' : 1, 'units' : 'a.u.','cbar_fmt':'%3.3f'}
    return kwargs

def kwargs_r_mne_topo(trf = None):
    """
    Returns:
        kwargs (dict): the suggested kwargs for mne topomap (single)
    """
    kwargs = {'times':[0], 'cmap':'jet','time_unit':'s',
        'scalings' : 1, 'units' : 'r','cbar_fmt':'%3.3f'}
    return kwargs
>>>>>>> 15a91bc3
<|MERGE_RESOLUTION|>--- conflicted
+++ resolved
@@ -535,10 +535,7 @@
         response = requests.get(url, allow_redirects=True)
         open(path / "speech_data.npy", "wb").write(response.content)
     data = np.load(str(path / "speech_data.npy"), allow_pickle=True).item()
-<<<<<<< HEAD
     return data["stimulus"], data["response"], data["samplerate"][0][0]
-=======
-    return data["stimulus"], data["response"], data["samplerate"][0]
 
 def kwargs_trf_mne_joint(trf = None):
     """
@@ -566,5 +563,4 @@
     """
     kwargs = {'times':[0], 'cmap':'jet','time_unit':'s',
         'scalings' : 1, 'units' : 'r','cbar_fmt':'%3.3f'}
-    return kwargs
->>>>>>> 15a91bc3
+    return kwargs