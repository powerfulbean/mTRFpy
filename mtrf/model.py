--- conflicted
+++ resolved
@@ -336,15 +336,15 @@
                     verbose=verbose,
                 )
             best_regularization[isplit] = list(regularization)[np.argmin(mse)]
-<<<<<<< HEAD
-            self.train(stimulus, response, fs, tmin, tmax, best_regularization[isplit])
-            _, r_test[isplit], mse_test = self.predict(
-=======
-            self.train([stimulus[i] for i in idx_train_val], 
-                       [response[i] for i in idx_train_val], 
-                       fs, tmin, tmax, best_regularization[isplit])
+            self.train(
+                [stimulus[i] for i in idx_train_val],
+                [response[i] for i in idx_train_val],
+                fs,
+                tmin,
+                tmax,
+                best_regularization[isplit],
+            )
             _, r_test[isplit], mse_test[isplit] = self.predict(
->>>>>>> d35b5172
                 [stimulus[i] for i in idx_test], [response[i] for i in idx_test]
             )
         return r_test, mse_test, best_regularization
