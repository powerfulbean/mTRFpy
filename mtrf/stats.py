import random
import sys
from collections.abc import Iterable
from itertools import product
import numpy as np
from mtrf.matrices import (
    regularization_matrix,
    covariance_matrices,
    banded_regularization,
    _check_data,
    _get_xy,
)


def neg_mse(y, y_pred):
    """
    Compute negative mean suqare error (mse) between predicted
    and observed data

    Parameters
    ----------
    y: np.ndarray
        samples-by-features matrix of observed data.
    y_pred: np.ndarray
        samples-by-features matrix of predicted data.

    Returns
    -------
    neg_mse: np.ndarray
        Negative mse (-mse) for each feature in y.
    """
    mse = np.mean((y - y_pred) ** 2, axis=0)
    return -mse


def pearsonr(y, y_pred):
    """
    Compute Pearson's correlation coefficient between predicted
    and observed data

    Parameters
    ----------
    y: np.ndarray
        samples-by-features matrix of observed data.
    y_pred: np.ndarray
        samples-by-features matrix of predicted data.

    Returns
    -------
    r: np.ndarray
        Pearsons r for each feature in y.
    """
    r = np.mean((y - y.mean(0)) * (y_pred - y_pred.mean(0)), 0) / (
        y.std(0) * y_pred.std(0)
    )
    return r

def multicrossval(
    model,
    stimulus,
    response,
    unisensory_responses,
    fs,
    tmin,
    tmax,
    regularization,
    k=-1,
    seed=None,
    average=True,
    verbose=True,
):
    """
    Test model metric using k-fold cross-validation.

    Input data is randomly shuffled and separated into k parts of with approximately
    the same number of trials. The first k-1 parts are used for training and the kth
    part for testing the model.

    Parameters
    ----------
    model: model.TRF
        Base model used for cross-validation.
    stimulus: list
        Each element must contain one trial's stimulus in a two-dimensional
        samples-by-features array (second dimension can be omitted if there is
        only a single feature.
    response: list
        Each element must contain one trial's response in a two-dimensional
        samples-by-channels array.
    unisensory_responses: list of list
        Each element is a unisensory response variable with its structure being 
        the same as a normal response.
    fs: int
        Sample rate of stimulus and response in hertz.
    tmin: float
        Minimum time lag in seconds.
    tmax: float
        Maximum time lag in seconds.
    regularizations: list of scalar
        Values for the lambda parameter regularizing the regression.
    k: int
        Number of data splits, if -1, do leave-one-out cross-validation.
    seed: int
        Seed for the random number generator.
    average: bool or list or numpy.ndarray
        If True (default), average correlation and mean squared error across all
        predictions (e.g. channels in the case of forward modelling). If `average`
        is an array of integers only average the predicted features at those indices.
        If `False`, return each predicted feature's metric.

    Returns
    -------
    metric: float or numpy.ndarray
        Metric as computed by the metric function in the attribute `model.metric`.
    """
    if seed is not None:
        random.seed(seed)
    stimulus, response, _ = _check_data(stimulus, response, min_len=2)
    x, y, tmin, tmax = _get_xy(stimulus, response, tmin, tmax, model.direction)
    
    uni_xys = [
        _get_xy(stimulus, t_response, direction = model.direction) 
            for t_response in unisensory_responses
    ]
    
    lags = list(range(int(np.floor(tmin * fs)), int(np.ceil(tmax * fs)) + 1))
    uni_covs = [
        covariance_matrices(uni_xy[0], uni_xy[1], lags, model.zeropad, True) 
            for uni_xy in uni_xys
    ]
    
    uni_covs_xx, uni_covs_xy = list(zip(*uni_covs))
    
    cov_xx = np.stack(uni_covs_xx).sum(0)
    cov_xy = np.stack(uni_covs_xy).sum(0)
    # print(cov_xx.shape)
    
    metrics = []
    for idx,reg in enumerate(regularization):
        # print('regIdx: ', idx)
        metric = _crossval(
            model,
            x,
            y,
            cov_xx,
            cov_xy,
            lags,
            fs,
            reg,
            k,
            average,
            verbose,
        )
        metrics.append(metric)
    return metrics

def crossval(
    model,
    stimulus,
    response,
    fs,
    tmin,
    tmax,
    regularization,
    k=-1,
    seed=None,
    average=True,
    verbose=True,
):
    """
    Test model metric using k-fold cross-validation.

    Input data is randomly shuffled and separated into k parts of with approximately
    the same number of trials. The first k-1 parts are used for training and the kth
    part for testing the model.

    Parameters
    ----------
    model: model.TRF
        Base model used for cross-validation.
    stimulus: list
        Each element must contain one trial's stimulus in a two-dimensional
        samples-by-features array (second dimension can be omitted if there is
        only a single feature.
    response: list
        Each element must contain one trial's response in a two-dimensional
        samples-by-channels array.
    fs: int
        Sample rate of stimulus and response in hertz.
    tmin: float
        Minimum time lag in seconds.
    tmax: float
        Maximum time lag in seconds.
    regularization: float or int
        Value for the lambda parameter regularizing the regression.
    k: int
        Number of data splits, if -1, do leave-one-out cross-validation.
    seed: int
        Seed for the random number generator.
    average: bool or list or numpy.ndarray
        If True (default), average correlation and mean squared error across all
        predictions (e.g. channels in the case of forward modelling). If `average`
        is an array of integers only average the predicted features at those indices.
        If `False`, return each predicted feature's metric.

    Returns
    -------
    metric: float or numpy.ndarray
        Metric as computed by the metric function in the attribute `model.metric`.
    """
    if isinstance(regularization, Iterable):
        raise ValueError(
            "Crossval only accepts a single scalar for regularization! "
            "For cross-validation with multiple regularization values use `nested_crossval`!"
        )
    if len(stimulus) < 2:
        raise ValueError("Cross-validation requires at least two trials!")
    trf = model.copy()
    if seed is not None:
        random.seed(seed)
    stimulus, response, _ = _check_data(stimulus, response, min_len=2)
    x, y, tmin, tmax = _get_xy(stimulus, response, tmin, tmax, model.direction)
    lags = list(range(int(np.floor(tmin * fs)), int(np.ceil(tmax * fs)) + 1))
    cov_xx, cov_xy = covariance_matrices(x, y, lags, model.zeropad, trf.preload)
    metric = _crossval(
        model,
        x,
        y,
        cov_xx,
        cov_xy,
        lags,
        fs,
        regularization,
        k,
        average,
        verbose,
    )
    return metric


def nested_crossval(
    model,
    stimulus,
    response,
    fs,
    tmin,
    tmax,
    regularization,
    bands=None,
    k=-1,
    average=True,
    seed=None,
    verbose=True,
):
    """
    Unbiased estimate of model accuracy when fitting the regularization parameter.

    This fuction divides the data into k parts and runs two nested
    cross-validation loops: the outer loop selects k-1 parts to optimize the
    regularization value and the kth part to test the final model's accuracy.
    The inner loop uses cross-validation to determine the best regularization
    value as in the `fit` method. The data are rotated so that each of the
    k segments is used to test the final model's accuracy once. The average
    correlation and mean squared error across all folds is an unbiased estimate
    of the model's accuracy because the test data was not part of the optimization
    process.

    Parameters
    ----------
    stimulus: list
        Each element must contain one trial's stimulus in a two-dimensional
        samples-by-features array (second dimension can be omitted if there is
        only a single feature.
    response: list
        Each element must contain one trial's response in a two-dimensional
        samples-by-channels array.
    fs: int
        Sample rate of stimulus and response in hertz.
    tmin: float
        Minimum time lag in seconds.
    tmax: float
        Maximum time lag in seconds.
    regularization: list or float or int
        Values for the regularization parameter lambda. The model is fitted
        separately for each value and the one yielding the highest accuracy
        is chosen (correlation and mean squared error of each model are returned).
    bands: list or None
        Must only be provided when using banded ridge regression. Size of the
        features for which a regularization parameter is fitted, in the order they
        appear in the stimulus matrix. For example, when the stimulus consists of
        an envelope vector and a 16-band spectrogram, bands would be [1, 16].
    k: int
        Number of data splits for cross validation, defaults to 5.
        If -1, do leave-one-out cross-validation.
    average: bool or list or numpy.ndarray
        If True (default), average correlation and mean squared error across all
        predictions (e.g. channels in the case of forward modelling). If `average`
        is an array of integers only average the predicted features at those indices.
    seed: int
        Seed for the random number generator.
    verbose: bool
        If True (default), show a progress bar during fitting.

    Returns
    -------
    metric_test: numpy.ndarray
        Metric as computed by the metric function defined in the attribute
        `TRF.metric` for all k test sets.
    best_regularization: numpy.ndarray
        Optimal regularization values for all k training sets.
    """
    # if average is False and not np.isscalar(regularization):
        # raise ValueError("Average must be True or a list of indices!")
    stimulus, response, n_trials = _check_data(stimulus, response)
    if len(stimulus) < 3:
        raise ValueError("Nested cross-validation requires at least three trials!")
    k = _check_k(k, n_trials)
    x, y, tmin, tmax = _get_xy(stimulus, response, tmin, tmax, model.direction)
    lags = list(range(int(np.floor(tmin * fs)), int(np.ceil(tmax * fs)) + 1))
    if model.method == "banded":
        coefficients = list(product(regularization, repeat=2))
        regularization = [
            banded_regularization(len(lags), c, bands) for c in coefficients
        ]

    if model.preload:
        cov_xx, cov_xy = covariance_matrices(x, y, lags, model.zeropad)
    else:
        cov_xx, cov_xy = None, None

    splits = np.array_split(np.arange(n_trials), k)
    n_splits = len(splits)
    # metric_test = np.zeros(n_splits)
    metric_test = []
    models = []
    best_regularization = []
    for split_i in range(n_splits):
        idx_test = splits[split_i]
        idx_train_val = np.concatenate(splits[:split_i] + splits[split_i + 1 :])
        if not np.isscalar(regularization):
            metric = np.zeros(len(regularization))
            for ir in _progressbar(
                range(len(regularization)),
                "Hyperparameter optimization",
                verbose=verbose,
            ):
                if cov_xx is not None:
                    cov_xx_train = cov_xx[idx_train_val, :, :]
                    cov_xy_train = cov_xy[idx_train_val, :, :]
                else:
                    cov_xx_train, cov_xy_train = None, None
                metric[ir] = _crossval(
                    model.copy(),
                    [x[i] for i in idx_train_val],
                    [y[i] for i in idx_train_val],
                    cov_xx_train,
                    cov_xy_train,
                    lags,
                    fs,
                    regularization[ir],
                    k - 1,
                    seed=seed,
                    average=True,
                    verbose=verbose,
                )
            regularization_split_i = list(regularization)[np.argmax(metric)]
        else:
            regularization_split_i = regularization
<<<<<<< HEAD
        # model.train(
        #     [stimulus[i] for i in idx_train_val],
        #     [response[i] for i in idx_train_val],
        #     fs,
        #     tmin,
        #     tmax,
        #     regularization_split_i,
        # )
        model._train(
            [x[i] for i in idx_train_val], 
            [y[i] for i in idx_train_val], 
            fs, 
            tmin, 
            tmax, 
            regularization_split_i
=======
        model._train(
            [x[i] for i in idx_train_val],
            [y[i] for i in idx_train_val],
            fs,
            tmin,
            tmax,
            regularization_split_i,
>>>>>>> 6263e038
        )
        _, t_metric_test = model.predict(
            [stimulus[i] for i in idx_test], 
            [response[i] for i in idx_test],
            average = average
        )
        best_regularization.append(regularization_split_i)
        metric_test.append(t_metric_test)
        models.append(model)
    metric_test = np.stack(metric_test, axis = 0)
    return models, metric_test, best_regularization


def _crossval(
    model,
    x,
    y,
    cov_xx,
    cov_xy,
    lags,
    fs,
    regularization,
    k,
    average=True,
    verbose=True,
    seed=None,
):
    if seed is not None:
        random.seed(seed)

    reg_mat_size = x[0].shape[-1] * len(lags) + 1
    regmat = regularization_matrix(reg_mat_size, model.method)
    regmat *= regularization / (1 / fs)

    n_trials = len(x)
    k = _check_k(k, n_trials)
    splits = np.arange(n_trials)
    random.shuffle(splits)
    splits = np.array_split(splits, k)

    if average is True:
        metric = np.zeros(k)
    else:
        metric = np.zeros((k, y[0].shape[-1]))

    for isplit in _progressbar(range(len(splits)), "Cross-validating", verbose=verbose):
        idx_val = splits[isplit]
        idx_train = np.concatenate(splits[:isplit] + splits[isplit + 1 :])  # flatten
        if cov_xx is None:
            x_train = [x[i] for i in idx_train]
            y_train = [y[i] for i in idx_train]
            cov_xx_hat, cov_xy_hat = covariance_matrices(
                x_train, y_train, lags, model.zeropad, preload=False
            )
        else:
            cov_xx_hat = cov_xx[idx_train].mean(axis=0)
            cov_xy_hat = cov_xy[idx_train].mean(axis=0)
        w = np.matmul(np.linalg.inv(cov_xx_hat + regmat), cov_xy_hat) / (1 / fs)
        trf = model.copy()
        trf.times, trf.bias, trf.fs = np.array(lags) / fs, w[0:1], fs
        if trf.bias.ndim == 1:
            trf.bias = np.expand_dims(trf.bias, 1)
        trf.weights = w[1:].reshape(
            (x[0].shape[-1], len(lags), y[0].shape[-1]), order="F"
        )
        x_test, y_test = [x[i] for i in idx_val], [y[i] for i in idx_val]
        # because we are working with covariance matrices, we have to check direction
        # to pass the right variable as stimulus and response to TRF.predict
        if model.direction == 1:
            _, metric_test = trf.predict(x_test, y_test, None, average)
        elif model.direction == -1:
            _, metric_test = trf.predict(y_test, x_test, None, average)
        metric[isplit] = metric_test
    return metric.mean(axis=0)

def crossval_cov_splits(x, k):
    n_trials = len(x)
    k = _check_k(k, n_trials)
    splits = np.arange(n_trials)
    splits = np.array_split(splits, k)
    return splits

def fitval_cov(
    model,
    x_test,
    y_test,
    cov_xx,
    cov_xy,
    lags,
    fs,
    regularization,
    average=True,
):
    '''
    cov_xx cov_xy should be size (nSplits, nTrials, *CovMatSize)
    '''
    assert cov_xx is not None
    assert cov_xy is not None
    reg_mat_size = x_test[0].shape[-1] * len(lags) + 1
    regmat = regularization_matrix(reg_mat_size, model.method)
    regmat *= regularization / (1 / fs)
    cov_xx_hat = cov_xx#[isplit].mean(axis=0)
    cov_xy_hat = cov_xy#[isplit].mean(axis=0)
    w = np.matmul(np.linalg.inv(cov_xx_hat + regmat), cov_xy_hat) / (1 / fs)
    trf = model.copy()
    trf.times, trf.bias, trf.fs = np.array(lags) / fs, w[0:1], fs
    if trf.bias.ndim == 1:
        trf.bias = np.expand_dims(trf.bias, 1)
    trf.weights = w[1:].reshape(
        (x_test[0].shape[-1], len(lags), y_test[0].shape[-1]), order="F"
    )
    # because we are working with covariance matrices, we have to check direction
    # to pass the right variable as stimulus and response to TRF.predict
    if model.direction == 1:
        _, metric_test = trf.predict(x_test, y_test, None, average)
    elif model.direction == -1:
        _, metric_test = trf.predict(y_test, x_test, None, average)
    return metric_test

def permutation_distribution(
    model,
    stimulus,
    response,
    fs,
    tmin,
    tmax,
    regularization,
    n_permute,
    k=-1,
    seed=None,
    average=True,
    verbose=True,
):
    """
    Estimate the distribution of correlation coefficients and mean squared error
    under random permutation.

    For each permutation, stimulus and response trials are randomly shuffled and
    split into `k` segments. Then `k-1` segments are used to train and the remaining
    segment is used to test the model. The resulting permutation distribution reflects
    the expected correlation and error if there is no causal relationship between
    stimulus and response. To save time, the models are computed for all possible
    combinations of response and stimulus and then sampled and averaged during
    permutation.

    Parameters
    ----------
    model: model.TRF
        Base model used for cross-validation.
    stimulus: list
        Each element must contain one trial's stimulus in a two-dimensional
        samples-by-features array (second dimension can be omitted if there is
        only a single feature.
    response: list
        Each element must contain one trial's response in a two-dimensional
        samples-by-channels array.
    fs: int
        Sample rate of stimulus and response in hertz.
    tmin: float
        Minimum time lag in seconds.
    tmax: float
        Maximum time lag in seconds.
    regularization: float or int
        Value for the lambda parameter regularizing the regression.
    k: int
        Number of data splits, if -1, do leave-one-out cross-validation.
    seed: int
        Seed for the random number generator.
    average: bool or list or numpy.ndarray
        If True (default), average metric across all predicted features (e.g. channels
        in the case of forward modelling). If `average` is an array of indices only
        average the metric for those features. If `False`, return each feature's metric.
    Returns
    -------
    metric: float or numpy.ndarray
        Metric as computed by the metric function in  the attribute `model.metric`
        for each permutation.
    """
    if seed:
        np.random.seed(seed)
    stimulus, response, n_trials = _check_data(stimulus, response, min_len=2, crop=True)
    x, y, tmin, tmax = _get_xy(stimulus, response, tmin, tmax, model.direction)
    min_len = min([len(x_i) for x_i in x])
    for i in range(len(x)):
        x[i], y[i] = x[i][:min_len], y[i][:min_len]
    k = _check_k(k, n_trials)
    idx = np.arange(n_trials)
    combinations = np.transpose(np.meshgrid(idx, idx)).reshape(-1, 2)
    models = []
    for c in _progressbar(combinations, "Preparing models", verbose=verbose):
        trf = model.copy()
        trf.train(stimulus[c[0]], response[c[1]], fs, tmin, tmax, regularization)
        models.append(trf)
    metric = np.zeros(n_permute)
    for iperm in _progressbar(range(n_permute), "Permuting", verbose=verbose):
        idx = []
        for i in range(len(x)):  # make sure each x only appears once
            idx.append(random.choice(np.where(combinations[:, 0] == i)[0]))
        random.shuffle(idx)
        idx = np.array_split(idx, k)
        perm_metric = []
        for isplit in range(len(idx)):
            idx_val = idx[isplit]
            idx_train = np.concatenate(idx[:isplit] + idx[isplit + 1 :])
            perm_model = np.mean([models[i] for i in idx_train])
            stimulus_val = [stimulus[combinations[i][0]] for i in idx_val]
            response_val = [response[combinations[i][1]] for i in idx_val]
            _, fold_metric = perm_model.predict(
                stimulus_val, response_val, None, average
            )
            perm_metric.append(fold_metric)
        metric[iperm] = np.mean(perm_metric)

    return metric


def _progressbar(it, prefix="", size=50, out=sys.stdout, verbose=True):
    count = len(it)

    def show(j, verbose):
        x = int(size * j / count)
        if verbose:
            print(
                "{}[{}{}] {}/{}".format(prefix, "#" * x, "." * (size - x), j, count),
                end="\r",
                file=out,
                flush=True,
            )

    show(0, verbose)
    for i, item in enumerate(it):
        yield item
        show(i + 1, verbose)
    if verbose:
        print("\n", flush=True, file=out)


def _check_k(k, n_trials):
    if not n_trials > 1:
        raise ValueError("Cross validation requires multiple trials!")
    if n_trials < k:
        raise ValueError("Number of splits can't be greater than number of trials!")
    if k == -1:  # do leave-one-out cross-validation
        k = n_trials
    return k<|MERGE_RESOLUTION|>--- conflicted
+++ resolved
@@ -366,23 +366,6 @@
             regularization_split_i = list(regularization)[np.argmax(metric)]
         else:
             regularization_split_i = regularization
-<<<<<<< HEAD
-        # model.train(
-        #     [stimulus[i] for i in idx_train_val],
-        #     [response[i] for i in idx_train_val],
-        #     fs,
-        #     tmin,
-        #     tmax,
-        #     regularization_split_i,
-        # )
-        model._train(
-            [x[i] for i in idx_train_val], 
-            [y[i] for i in idx_train_val], 
-            fs, 
-            tmin, 
-            tmax, 
-            regularization_split_i
-=======
         model._train(
             [x[i] for i in idx_train_val],
             [y[i] for i in idx_train_val],
@@ -390,7 +373,6 @@
             tmin,
             tmax,
             regularization_split_i,
->>>>>>> 6263e038
         )
         _, t_metric_test = model.predict(
             [stimulus[i] for i in idx_test], 
