--- conflicted
+++ resolved
@@ -132,7 +132,6 @@
     x, y, _ = _check_data(x, y)
     if zeropad is False:
         y = truncate(y, lags[0], lags[-1])
-<<<<<<< HEAD
     cov_xx, cov_xy = 0, 0
     for i, (x_i, y_i) in enumerate(zip(x, y)):
         x_lag = lag_matrix(x_i, lags, zeropad)
@@ -146,26 +145,6 @@
             cov_xx += x_lag.T @ x_lag
             cov_xy += x_lag.T @ y_i
     if preload is False:
-=======
-
-    x_lag_size = x[0].shape[-1] * len(lags) + 1
-    cov_xx_size = (x_lag_size, x_lag_size)
-    cov_xy_size = (x_lag_size, y[0].shape[-1])
-
-    if preload is True:
-        cov_xx = np.zeros((len(x), *cov_xx_size))
-        cov_xy = np.zeros((len(y), *cov_xy_size))
-        for i_x in range(len(x)):
-            x_lag = lag_matrix(x[i_x], lags, zeropad)
-            cov_xx[i_x] = x_lag.T @ x_lag
-            cov_xy[i_x] = x_lag.T @ y[i_x]
-    else:
-        cov_xx, cov_xy = 0, 0
-        for i_x in range(len(x)):
-            x_lag = lag_matrix(x[i_x], lags, zeropad)
-            cov_xx += x_lag.T @ x_lag
-            cov_xy += x_lag.T @ y[i_x]
->>>>>>> d5aa7bc6
         cov_xx, cov_xy = cov_xx / len(x), cov_xy / len(x)
 
     return cov_xx, cov_xy
