--- conflicted
+++ resolved
@@ -16,12 +16,7 @@
     strategy:
       fail-fast: false
       matrix:
-<<<<<<< HEAD
         python-version: ["3.8", "3.9", "3.10", "3.11"]
-
-=======
-        python-version: ["3.8", "3.9", "3.10"]
->>>>>>> 395dfcc1
     steps:
     - uses: actions/checkout@v3
     - name: Set up Python ${{ matrix.python-version }}
@@ -31,10 +26,7 @@
     - name: Install dependencies
       run: |
         python -m pip install --upgrade pip
-<<<<<<< HEAD
-=======
         python -m pip install flake8 pytest requests black
->>>>>>> 395dfcc1
         pip install -e .[testing]
     - name: Style checking
       run: |
